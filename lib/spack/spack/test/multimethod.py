##############################################################################
# Copyright (c) 2013, Lawrence Livermore National Security, LLC.
# Produced at the Lawrence Livermore National Laboratory.
#
# This file is part of Spack.
# Written by Todd Gamblin, tgamblin@llnl.gov, All rights reserved.
# LLNL-CODE-647188
#
# For details, see https://github.com/llnl/spack
# Please also see the LICENSE file for our notice and the LGPL.
#
# This program is free software; you can redistribute it and/or modify
# it under the terms of the GNU General Public License (as published by
# the Free Software Foundation) version 2.1 dated February 1999.
#
# This program is distributed in the hope that it will be useful, but
# WITHOUT ANY WARRANTY; without even the IMPLIED WARRANTY OF
# MERCHANTABILITY or FITNESS FOR A PARTICULAR PURPOSE. See the terms and
# conditions of the GNU General Public License for more details.
#
# You should have received a copy of the GNU Lesser General Public License
# along with this program; if not, write to the Free Software Foundation,
# Inc., 59 Temple Place, Suite 330, Boston, MA 02111-1307 USA
##############################################################################
"""
Test for multi_method dispatch.
"""

import spack
from spack.multimethod import *
from spack.test.mock_packages_test import *
from spack.version import *


class MultiMethodTest(MockPackagesTest):

    def test_no_version_match(self):
        pkg = spack.repo.get('multimethod@2.0')
        self.assertRaises(NoSuchMethodError, pkg.no_version_2)


    def test_one_version_match(self):
        pkg = spack.repo.get('multimethod@1.0')
        self.assertEqual(pkg.no_version_2(), 1)

        pkg = spack.repo.get('multimethod@3.0')
        self.assertEqual(pkg.no_version_2(), 3)

        pkg = spack.repo.get('multimethod@4.0')
        self.assertEqual(pkg.no_version_2(), 4)


    def test_version_overlap(self):
        pkg = spack.repo.get('multimethod@2.0')
        self.assertEqual(pkg.version_overlap(), 1)

        pkg = spack.repo.get('multimethod@5.0')
        self.assertEqual(pkg.version_overlap(), 2)


    def test_mpi_version(self):
        pkg = spack.repo.get('multimethod^mpich@3.0.4')
        self.assertEqual(pkg.mpi_version(), 3)

        pkg = spack.repo.get('multimethod^mpich2@1.2')
        self.assertEqual(pkg.mpi_version(), 2)

        pkg = spack.repo.get('multimethod^mpich@1.0')
        self.assertEqual(pkg.mpi_version(), 1)


    def test_undefined_mpi_version(self):
        pkg = spack.repo.get('multimethod^mpich@0.4')
        self.assertEqual(pkg.mpi_version(), 1)

        pkg = spack.repo.get('multimethod^mpich@1.4')
        self.assertEqual(pkg.mpi_version(), 1)


    def test_default_works(self):
        pkg = spack.repo.get('multimethod%gcc')
        self.assertEqual(pkg.has_a_default(), 'gcc')

        pkg = spack.repo.get('multimethod%intel')
        self.assertEqual(pkg.has_a_default(), 'intel')

        pkg = spack.repo.get('multimethod%pgi')
        self.assertEqual(pkg.has_a_default(), 'default')


    def test_architecture_match(self):
<<<<<<< HEAD
        pkg = spack.db.get('multimethod arch=x86_64')
        self.assertEqual(pkg.different_by_architecture(), 'x86_64')

        pkg = spack.db.get('multimethod arch=ppc64')
        self.assertEqual(pkg.different_by_architecture(), 'ppc64')

        pkg = spack.db.get('multimethod arch=ppc32')
        self.assertEqual(pkg.different_by_architecture(), 'ppc32')

        pkg = spack.db.get('multimethod arch=arm64')
        self.assertEqual(pkg.different_by_architecture(), 'arm64')

        pkg = spack.db.get('multimethod arch=macos')
=======
        pkg = spack.repo.get('multimethod=x86_64')
        self.assertEqual(pkg.different_by_architecture(), 'x86_64')

        pkg = spack.repo.get('multimethod=ppc64')
        self.assertEqual(pkg.different_by_architecture(), 'ppc64')

        pkg = spack.repo.get('multimethod=ppc32')
        self.assertEqual(pkg.different_by_architecture(), 'ppc32')

        pkg = spack.repo.get('multimethod=arm64')
        self.assertEqual(pkg.different_by_architecture(), 'arm64')

        pkg = spack.repo.get('multimethod=macos')
>>>>>>> dd84a575
        self.assertRaises(NoSuchMethodError, pkg.different_by_architecture)


    def test_dependency_match(self):
        pkg = spack.repo.get('multimethod^zmpi')
        self.assertEqual(pkg.different_by_dep(), 'zmpi')

        pkg = spack.repo.get('multimethod^mpich')
        self.assertEqual(pkg.different_by_dep(), 'mpich')

        # If we try to switch on some entirely different dep, it's ambiguous,
        # but should take the first option
        pkg = spack.repo.get('multimethod^foobar')
        self.assertEqual(pkg.different_by_dep(), 'mpich')


    def test_virtual_dep_match(self):
        pkg = spack.repo.get('multimethod^mpich2')
        self.assertEqual(pkg.different_by_virtual_dep(), 2)

        pkg = spack.repo.get('multimethod^mpich@1.0')
        self.assertEqual(pkg.different_by_virtual_dep(), 1)<|MERGE_RESOLUTION|>--- conflicted
+++ resolved
@@ -25,9 +25,13 @@
 """
 Test for multi_method dispatch.
 """
+import unittest
 
 import spack
 from spack.multimethod import *
+from spack.version import *
+from spack.spec import Spec
+from spack.multimethod import when
 from spack.test.mock_packages_test import *
 from spack.version import *
 
@@ -89,35 +93,19 @@
 
 
     def test_architecture_match(self):
-<<<<<<< HEAD
-        pkg = spack.db.get('multimethod arch=x86_64')
+        pkg = spack.repo.get('multimethod arch=x86_64')
         self.assertEqual(pkg.different_by_architecture(), 'x86_64')
 
-        pkg = spack.db.get('multimethod arch=ppc64')
+        pkg = spack.repo.get('multimethod arch=ppc64')
         self.assertEqual(pkg.different_by_architecture(), 'ppc64')
 
-        pkg = spack.db.get('multimethod arch=ppc32')
+        pkg = spack.repo.get('multimethod arch=ppc32')
         self.assertEqual(pkg.different_by_architecture(), 'ppc32')
 
-        pkg = spack.db.get('multimethod arch=arm64')
+        pkg = spack.repo.get('multimethod arch=arm64')
         self.assertEqual(pkg.different_by_architecture(), 'arm64')
 
-        pkg = spack.db.get('multimethod arch=macos')
-=======
-        pkg = spack.repo.get('multimethod=x86_64')
-        self.assertEqual(pkg.different_by_architecture(), 'x86_64')
-
-        pkg = spack.repo.get('multimethod=ppc64')
-        self.assertEqual(pkg.different_by_architecture(), 'ppc64')
-
-        pkg = spack.repo.get('multimethod=ppc32')
-        self.assertEqual(pkg.different_by_architecture(), 'ppc32')
-
-        pkg = spack.repo.get('multimethod=arm64')
-        self.assertEqual(pkg.different_by_architecture(), 'arm64')
-
-        pkg = spack.repo.get('multimethod=macos')
->>>>>>> dd84a575
+        pkg = spack.repo.get('multimethod arch=macos')
         self.assertRaises(NoSuchMethodError, pkg.different_by_architecture)
 
 
