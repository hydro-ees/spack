# Copyright 2013-2020 Lawrence Livermore National Security, LLC and other
# Spack Project Developers. See the top-level COPYRIGHT file for details.
#
# SPDX-License-Identifier: (Apache-2.0 OR MIT)

"""
This module encapsulates package installation functionality.

The PackageInstaller coordinates concurrent builds of packages for the same
Spack instance by leveraging the dependency DAG and file system locks.  It
also proceeds with the installation of non-dependent packages of failed
dependencies in order to install as many dependencies of a package as possible.

Bottom-up traversal of the dependency DAG while prioritizing packages with no
uninstalled dependencies allows multiple processes to perform concurrent builds
of separate packages associated with a spec.

File system locks enable coordination such that no two processes attempt to
build the same or a failed dependency package.

Failures to install dependency packages result in removal of their dependents'
build tasks from the current process.  A failure file is also written (and
locked) so that other processes can detect the failure and adjust their build
tasks accordingly.

This module supports the coordination of local and distributed concurrent
installations of packages in a Spack instance.
"""

import glob
import heapq
import itertools
import os
import shutil
import six
import sys
import time

import llnl.util.filesystem as fs
import llnl.util.lock as lk
import llnl.util.tty as tty
import spack.binary_distribution as binary_distribution
import spack.compilers
import spack.error
import spack.hooks
import spack.package
import spack.package_prefs as prefs
import spack.repo
import spack.store

from llnl.util.tty.color import colorize
from llnl.util.tty.log import log_output
from spack.util.environment import dump_environment
from spack.util.executable import which


#: Counter to support unique spec sequencing that is used to ensure packages
#: with the same priority are (initially) processed in the order in which they
#: were added (see https://docs.python.org/2/library/heapq.html).
_counter = itertools.count(0)

#: Build status indicating task has been added.
STATUS_ADDED = 'queued'

#: Build status indicating the spec failed to install
STATUS_FAILED = 'failed'

#: Build status indicating the spec is being installed (possibly by another
#: process)
STATUS_INSTALLING = 'installing'

#: Build status indicating the spec was sucessfully installed
STATUS_INSTALLED = 'installed'

#: Build status indicating the task has been popped from the queue
STATUS_DEQUEUED = 'dequeued'

#: Build status indicating task has been removed (to maintain priority
#: queue invariants).
STATUS_REMOVED = 'removed'


def _handle_external_and_upstream(pkg, explicit):
    """
    Determine if the package is external or upstream and register it in the
    database if it is external package.

    Args:
        pkg (Package): the package whose installation is under consideration
        explicit (bool): the package was explicitly requested by the user
    Return:
        (bool): ``True`` if the package is external or upstream (so not to
            be installed locally), otherwise, ``True``
    """
    # For external packages the workflow is simplified, and basically
    # consists in module file generation and registration in the DB.
    if pkg.spec.external:
        _process_external_package(pkg, explicit)
        return True

    if pkg.installed_upstream:
        tty.verbose('{0} is installed in an upstream Spack instance at {1}'
                    .format(package_id(pkg), pkg.spec.prefix))
        _print_installed_pkg(pkg.prefix)

        # This will result in skipping all post-install hooks. In the case
        # of modules this is considered correct because we want to retrieve
        # the module from the upstream Spack instance.
        return True

    return False


def _do_fake_install(pkg):
    """
    Make a fake install directory containing fake executables, headers,
    and libraries.

    Args:
        pkg (PackageBase): the package whose installation is to be faked
    """

    command = pkg.name
    header = pkg.name
    library = pkg.name

    # Avoid double 'lib' for packages whose names already start with lib
    if not pkg.name.startswith('lib'):
        library = 'lib' + library

    dso_suffix = '.dylib' if sys.platform == 'darwin' else '.so'
    chmod = which('chmod')

    # Install fake command
    fs.mkdirp(pkg.prefix.bin)
    fs.touch(os.path.join(pkg.prefix.bin, command))
    chmod('+x', os.path.join(pkg.prefix.bin, command))

    # Install fake header file
    fs.mkdirp(pkg.prefix.include)
    fs.touch(os.path.join(pkg.prefix.include, header + '.h'))

    # Install fake shared and static libraries
    fs.mkdirp(pkg.prefix.lib)
    for suffix in [dso_suffix, '.a']:
        fs.touch(os.path.join(pkg.prefix.lib, library + suffix))

    # Install fake man page
    fs.mkdirp(pkg.prefix.man.man1)

    packages_dir = spack.store.layout.build_packages_path(pkg.spec)
    dump_packages(pkg.spec, packages_dir)


def _packages_needed_to_bootstrap_compiler(pkg):
    """
    Return a list of packages required to bootstrap `pkg`s compiler

    Checks Spack's compiler configuration for a compiler that
    matches the package spec.

    Args:
        pkg (Package): the package that may need its compiler installed

    Return:
        (list) list of tuples, (PackageBase, bool), for concretized compiler-
            -related packages that need to be installed and bool values
            specify whether the package is the bootstrap compiler
            (``True``) or one of its dependencies (``False``).  The list
            will be empty if there are no compilers.
    """
    tty.debug('Bootstrapping {0} compiler for {1}'
              .format(pkg.spec.compiler, package_id(pkg)))
    compilers = spack.compilers.compilers_for_spec(
        pkg.spec.compiler, arch_spec=pkg.spec.architecture)
    if compilers:
        return []

    dep = spack.compilers.pkg_spec_for_compiler(pkg.spec.compiler)
    dep.architecture = pkg.spec.architecture
    # concrete CompilerSpec has less info than concrete Spec
    # concretize as Spec to add that information
    dep.concretize()
    # mark compiler as depended-on by the package that uses it
    dep._dependents[pkg.name] = spack.spec.DependencySpec(
        pkg.spec, dep, ('build',))
    packages = [(s.package, False) for
                s in dep.traverse(order='post', root=False)]
    packages.append((dep.package, True))
    return packages


def _hms(seconds):
    """
    Convert seconds to hours, minutes, seconds

    Args:
        seconds (int): time to be converted in seconds

    Return:
        (str) String representation of the time as #h #m #.##s
    """
    m, s = divmod(seconds, 60)
    h, m = divmod(m, 60)

    parts = []
    if h:
        parts.append("%dh" % h)
    if m:
        parts.append("%dm" % m)
    if s:
        parts.append("%.2fs" % s)
    return ' '.join(parts)


def _install_from_cache(pkg, cache_only, explicit, unsigned=False):
    """
    Extract the package from binary cache

    Args:
        pkg (PackageBase): the package to install from the binary cache
        cache_only (bool): only extract from binary cache
        explicit (bool): ``True`` if installing the package was explicitly
            requested by the user, otherwise, ``False``
        unsigned (bool): ``True`` if binary package signatures to be checked,
            otherwise, ``False``

    Return:
        (bool) ``True`` if the package was extract from binary cache,
            ``False`` otherwise
    """
    installed_from_cache = _try_install_from_binary_cache(pkg, explicit,
                                                          unsigned)
    pkg_id = package_id(pkg)
    if not installed_from_cache:
        pre = 'No binary for {0} found'.format(pkg_id)
        if cache_only:
            tty.die('{0} when cache-only specified'.format(pre))

        tty.msg('{0}: installing from source'.format(pre))
        return False

    tty.debug('Successfully extracted {0} from binary cache'.format(pkg_id))
    _print_installed_pkg(pkg.spec.prefix)
    spack.hooks.post_install(pkg.spec)
    return True


def _print_installed_pkg(message):
    """
    Output a message with a package icon.

    Args:
        message (str): message to be output
    """
    print(colorize('@*g{[+]} ') + message)


def _process_external_package(pkg, explicit):
    """
    Helper function to run post install hooks and register external packages.

    Args:
        pkg (Package): the external package
        explicit (bool): if the package was requested explicitly by the user,
            ``False`` if it was pulled in as a dependency of an explicit
            package.
    """
    assert pkg.spec.external, \
        'Expected to post-install/register an external package.'

    pre = '{s.name}@{s.version} :'.format(s=pkg.spec)
    spec = pkg.spec

    if spec.external_module:
        tty.msg('{0} has external module in {1}'
                .format(pre, spec.external_module))
        tty.debug('{0} is actually installed in {1}'
                  .format(pre, spec.external_path))
    else:
        tty.msg('{0} externally installed in {1}'
                .format(pre, spec.external_path))

    try:
        # Check if the package was already registered in the DB.
        # If this is the case, then just exit.
        rec = spack.store.db.get_record(spec)
        tty.debug('{0} already registered in DB'.format(pre))

        # Update the value of rec.explicit if it is necessary
        _update_explicit_entry_in_db(pkg, rec, explicit)

    except KeyError:
        # If not, register it and generate the module file.
        # For external packages we just need to run
        # post-install hooks to generate module files.
        tty.debug('{0} generating module file'.format(pre))
        spack.hooks.post_install(spec)

        # Add to the DB
        tty.debug('{0} registering into DB'.format(pre))
        spack.store.db.add(spec, None, explicit=explicit)


def _process_binary_cache_tarball(pkg, binary_spec, explicit, unsigned):
    """
    Process the binary cache tarball.

    Args:
        pkg (PackageBase): the package being installed
        binary_spec (Spec): the spec  whose cache has been confirmed
        explicit (bool): the package was explicitly requested by the user
        unsigned (bool): ``True`` if binary package signatures to be checked,
            otherwise, ``False``

    Return:
        (bool) ``True`` if the package was extracted from binary cache,
            else ``False``
    """
    tarball = binary_distribution.download_tarball(binary_spec)
    # see #10063 : install from source if tarball doesn't exist
    if tarball is None:
        tty.msg('{0} exists in binary cache but with different hash'
                .format(pkg.name))
        return False

    pkg_id = package_id(pkg)
    tty.msg('Extracting {0} from binary cache'.format(pkg_id))
    binary_distribution.extract_tarball(binary_spec, tarball, allow_root=False,
                                        unsigned=unsigned, force=False)
    pkg.installed_from_binary_cache = True
    spack.store.db.add(pkg.spec, spack.store.layout, explicit=explicit)
    return True


def _try_install_from_binary_cache(pkg, explicit, unsigned=False):
    """
    Try to extract the package from binary cache.

    Args:
        pkg (PackageBase): the package to be extracted from binary cache
        explicit (bool): the package was explicitly requested by the user
        unsigned (bool): ``True`` if binary package signatures to be checked,
            otherwise, ``False``
    """
    pkg_id = package_id(pkg)
    tty.debug('Searching for binary cache of {0}'.format(pkg_id))
    specs = binary_distribution.get_spec(pkg.spec, force=False)
    binary_spec = spack.spec.Spec.from_dict(pkg.spec.to_dict())
    binary_spec._mark_concrete()
    if binary_spec not in specs:
        return False

    return _process_binary_cache_tarball(pkg, binary_spec, explicit, unsigned)


def _update_explicit_entry_in_db(pkg, rec, explicit):
    """
    Ensure the spec is marked explicit in the database.

    Args:
        pkg (Package): the package whose install record is being updated
        rec (InstallRecord): the external package
        explicit (bool): if the package was requested explicitly by the user,
            ``False`` if it was pulled in as a dependency of an explicit
            package.
    """
    if explicit and not rec.explicit:
        with spack.store.db.write_transaction():
            rec = spack.store.db.get_record(pkg.spec)
            message = '{s.name}@{s.version} : marking the package explicit'
            tty.debug(message.format(s=pkg.spec))
            rec.explicit = True


def clear_failures():
    """
    Remove all failure tracking markers for the Spack instance.
    """
    spack.store.db.clear_all_failures()


def dump_packages(spec, path):
    """
    Dump all package information for a spec and its dependencies.

    This creates a package repository within path for every namespace in the
    spec DAG, and fills the repos with package files and patch files for every
    node in the DAG.

    Args:
        spec (Spec): the Spack spec whose package information is to be dumped
        path (str): the path to the build packages directory
    """
    fs.mkdirp(path)

    # Copy in package.py files from any dependencies.
    # Note that we copy them in as they are in the *install* directory
    # NOT as they are in the repository, because we want a snapshot of
    # how *this* particular build was done.
    for node in spec.traverse(deptype=all):
        if node is not spec:
            # Locate the dependency package in the install tree and find
            # its provenance information.
            source = spack.store.layout.build_packages_path(node)
            source_repo_root = os.path.join(source, node.namespace)

            # If there's no provenance installed for the package, skip it.
            # If it's external, skip it because it either:
            # 1) it wasn't built with Spack, so it has no Spack metadata
            # 2) it was built by another Spack instance, and we do not
            # (currently) use Spack metadata to associate repos with externals
            # built by other Spack instances.
            # Spack can always get something current from the builtin repo.
            if node.external or not os.path.isdir(source_repo_root):
                continue

            # Create a source repo and get the pkg directory out of it.
            try:
                source_repo = spack.repo.Repo(source_repo_root)
                source_pkg_dir = source_repo.dirname_for_package_name(
                    node.name)
            except spack.repo.RepoError as err:
                tty.debug('Failed to create source repo for {0}: {1}'
                          .format(node.name, str(err)))
                source_pkg_dir = None
                tty.warn("Warning: Couldn't copy in provenance for {0}"
                         .format(node.name))

        # Create a destination repository
        dest_repo_root = os.path.join(path, node.namespace)
        if not os.path.exists(dest_repo_root):
            spack.repo.create_repo(dest_repo_root)
        repo = spack.repo.Repo(dest_repo_root)

        # Get the location of the package in the dest repo.
        dest_pkg_dir = repo.dirname_for_package_name(node.name)
        if node is spec:
            spack.repo.path.dump_provenance(node, dest_pkg_dir)
        elif source_pkg_dir:
            fs.install_tree(source_pkg_dir, dest_pkg_dir)


def install_msg(name, pid):
    """
    Colorize the name/id of the package being installed

    Args:
        name (str): Name/id of the package being installed
        pid (id): id of the installer process

    Return:
        (str) Colorized installing message
    """
    pre = '{0}: '.format(pid) if tty.show_pid() else ''
    return pre + colorize('@*{Installing} @*g{%s}' % name)


def log(pkg):
    """
    Copy provenance into the install directory on success

    Args:
        pkg (Package): the package that was installed and built
    """
    packages_dir = spack.store.layout.build_packages_path(pkg.spec)

    # Remove first if we're overwriting another build
    # (can happen with spack setup)
    try:
        # log and env install paths are inside this
        shutil.rmtree(packages_dir)
    except Exception as e:
        # FIXME : this potentially catches too many things...
        tty.debug(e)

    # Archive the whole stdout + stderr for the package
    fs.install(pkg.log_path, pkg.install_log_path)

    # Archive the environment used for the build
    fs.install(pkg.env_path, pkg.install_env_path)

    if os.path.exists(pkg.configure_args_path):
        # Archive the args used for the build
        fs.install(pkg.configure_args_path, pkg.install_configure_args_path)

    # Finally, archive files that are specific to each package
    with fs.working_dir(pkg.stage.path):
        errors = six.StringIO()
        target_dir = os.path.join(
            spack.store.layout.metadata_path(pkg.spec), 'archived-files')

        for glob_expr in pkg.archive_files:
            # Check that we are trying to copy things that are
            # in the stage tree (not arbitrary files)
            abs_expr = os.path.realpath(glob_expr)
            if os.path.realpath(pkg.stage.path) not in abs_expr:
                errors.write('[OUTSIDE SOURCE PATH]: {0}\n'.format(glob_expr))
                continue
            # Now that we are sure that the path is within the correct
            # folder, make it relative and check for matches
            if os.path.isabs(glob_expr):
                glob_expr = os.path.relpath(glob_expr, pkg.stage.path)
            files = glob.glob(glob_expr)
            for f in files:
                try:
                    target = os.path.join(target_dir, f)
                    # We must ensure that the directory exists before
                    # copying a file in
                    fs.mkdirp(os.path.dirname(target))
                    fs.install(f, target)
                except Exception as e:
                    tty.debug(e)

                    # Here try to be conservative, and avoid discarding
                    # the whole install procedure because of copying a
                    # single file failed
                    errors.write('[FAILED TO ARCHIVE]: {0}'.format(f))

        if errors.getvalue():
            error_file = os.path.join(target_dir, 'errors.txt')
            fs.mkdirp(target_dir)
            with open(error_file, 'w') as err:
                err.write(errors.getvalue())
            tty.warn('Errors occurred when archiving files.\n\t'
                     'See: {0}'.format(error_file))

    dump_packages(pkg.spec, packages_dir)


def package_id(pkg):
    """A "unique" package identifier for installation purposes

    The identifier is used to track build tasks, locks, install, and
    failure statuses.

    Args:
        pkg (PackageBase): the package from which the identifier is derived
    """
    if not pkg.spec.concrete:
        raise ValueError("Cannot provide a unique, readable id when "
                         "the spec is not concretized.")
    # TODO: Restore use of the dag hash once resolve issues with different
    # TODO: hashes being associated with dependents of different packages
    # TODO: within the same install, such as the hash for callpath being
    # TODO: different for mpich and dyninst in the
    # TODO: test_force_uninstall_and_reinstall_by_hash` test.

    # TODO: Is the extra "readability" of the version worth keeping?
    # return "{0}-{1}-{2}".format(pkg.name, pkg.version, pkg.spec.dag_hash())

    # TODO: Including the version causes some installs to fail.  Specifically
    # TODO: failures occur when the version of a dependent of one of the
    # TODO: packages does not match the version that is installed.
    # return "{0}-{1}".format(pkg.name, pkg.version)

    return pkg.name


install_args_docstring = """
            cache_only (bool): Fail if binary package unavailable.
            dirty (bool): Don't clean the build environment before installing.
            explicit (bool): True if package was explicitly installed, False
                if package was implicitly installed (as a dependency).
            fail_fast (bool): Fail if any dependency fails to install;
                otherwise, the default is to install as many dependencies as
                possible (i.e., best effort installation).
            fake (bool): Don't really build; install fake stub files instead.
            force (bool): Install again, even if already installed.
            install_deps (bool): Install dependencies before installing this
                package
            install_source (bool): By default, source is not installed, but
                for debugging it might be useful to keep it around.
            keep_prefix (bool): Keep install prefix on failure. By default,
                destroys it.
            keep_stage (bool): By default, stage is destroyed only if there
                are no exceptions during build. Set to True to keep the stage
                even with exceptions.
            restage (bool): Force spack to restage the package source.
            skip_patch (bool): Skip patch stage of build if True.
            stop_before (InstallPhase): stop execution before this
                installation phase (or None)
            stop_at (InstallPhase): last installation phase to be executed
                (or None)
            tests (bool or list or set): False to run no tests, True to test
                all packages, or a list of package names to run tests for some
            use_cache (bool): Install from binary package, if available.
            verbose (bool): Display verbose build output (by default,
                suppresses it)
        """


class PackageInstaller(object):
    '''
    Class for managing the install process for a Spack instance based on a
    bottom-up DAG approach.

    This installer can coordinate concurrent batch and interactive, local
    and distributed (on a shared file system) builds for the same Spack
    instance.
    '''

    def __init__(self, pkg):
        """
        Initialize and set up the build specs.

        Args:
            pkg (PackageBase): the package being installed, whose spec is
                concrete

        Return:
            (PackageInstaller) instance
        """
        if not isinstance(pkg, spack.package.PackageBase):
            raise ValueError("{0} must be a package".format(str(pkg)))

        if not pkg.spec.concrete:
            raise ValueError("{0}: Can only install concrete packages."
                             .format(pkg.spec.name))

        # Spec of the package to be built
        self.pkg = pkg

        # The identifier used for the explicit package being built
        self.pkg_id = package_id(pkg)

        # Priority queue of build tasks
        self.build_pq = []

        # Mapping of unique package ids to build task
        self.build_tasks = {}

        # Cache of package locks for failed packages, keyed on package's ids
        self.failed = {}

        # Cache the PID for distributed build messaging
        self.pid = os.getpid()

        # Cache of installed packages' unique ids
        self.installed = set()

        # Data store layout
        self.layout = spack.store.layout

        # Locks on specs being built, keyed on the package's unique id
        self.locks = {}

    def __repr__(self):
        """Returns a formal representation of the package installer."""
        rep = '{0}('.format(self.__class__.__name__)
        for attr, value in self.__dict__.items():
            rep += '{0}={1}, '.format(attr, value.__repr__())
        return '{0})'.format(rep.strip(', '))

    def __str__(self):
        """Returns a printable version of the package installer."""
        tasks = '#tasks={0}'.format(len(self.build_tasks))
        failed = 'failed ({0}) = {1}'.format(len(self.failed), self.failed)
        installed = 'installed ({0}) = {1}'.format(
            len(self.installed), self.installed)
        return '{0} ({1}): {2}; {3}; {4}'.format(
            self.pkg_id, self.pid, tasks, installed, failed)

    def _add_bootstrap_compilers(self, pkg):
        """
        Add bootstrap compilers and dependencies to the build queue.

        Args:
            pkg (PackageBase): the package with possible compiler dependencies
        """
        packages = _packages_needed_to_bootstrap_compiler(pkg)
        for (comp_pkg, is_compiler) in packages:
            if package_id(comp_pkg) not in self.build_tasks:
                self._push_task(comp_pkg, is_compiler, 0, 0, STATUS_ADDED)

    def _check_db(self, spec):
        """Determine if the spec is flagged as installed in the database

        Args:
            spec (Spec): spec whose database install status is being checked

        Return:
            (rec, installed_in_db) tuple where rec is the database record, or
                None, if there is no matching spec, and installed_in_db is
                ``True`` if the spec is considered installed and ``False``
                otherwise
        """
        try:
            rec = spack.store.db.get_record(spec)
            installed_in_db = rec.installed if rec else False
        except KeyError:
            # KeyError is raised if there is no matching spec in the database
            # (versus no matching specs that are installed).
            rec = None
            installed_in_db = False
        return rec, installed_in_db

    def _check_deps_status(self):
        """Check the install status of the explicit spec's dependencies"""

        err = 'Cannot proceed with {0}: {1}'
        for dep in self.spec.traverse(order='post', root=False):
            dep_pkg = dep.package
            dep_id = package_id(dep_pkg)

            # Check for failure since a prefix lock is not required
            if spack.store.db.prefix_failed(dep):
                action = "'spack install' the dependency"
                msg = '{0} is marked as an install failure: {1}' \
                    .format(dep_id, action)
                raise InstallError(err.format(self.pkg_id, msg))

            # Attempt to get a write lock to ensure another process does not
            # uninstall the dependency while the requested spec is being
            # installed
            ltype, lock = self._ensure_locked('write', dep_pkg)
            if lock is None:
                msg = '{0} is write locked by another process'.format(dep_id)
                raise InstallError(err.format(self.pkg_id, msg))

            # Flag external and upstream packages as being installed
            if dep_pkg.spec.external or dep_pkg.installed_upstream:
                form = 'external' if dep_pkg.spec.external else 'upstream'
                tty.debug('Flagging {0} {1} as installed'.format(form, dep_id))
                self.installed.add(dep_id)
                continue

            # Check the database to see if the dependency has been installed
            # and flag as such if appropriate
            rec, installed_in_db = self._check_db(dep)
            if installed_in_db:
                tty.debug('Flagging {0} as installed per the database'
                          .format(dep_id))
                self.installed.add(dep_id)

    def _prepare_for_install(self, task, keep_prefix, keep_stage,
                             restage=False):
        """
        Check the database and leftover installation directories/files and
        prepare for a new install attempt for an uninstalled package.

        Preparation includes cleaning up installation and stage directories
        and ensuring the database is up-to-date.

        Args:
            task (BuildTask): the build task whose associated package is
                being checked
            keep_prefix (bool): ``True`` if the prefix is to be kept on
                failure, otherwise ``False``
            keep_stage (bool): ``True`` if the stage is to be kept even if
                there are exceptions, otherwise ``False``
            restage (bool): ``True`` if forcing Spack to restage the package
                source, otherwise ``False``
        """
        # Make sure the package is ready to be locally installed.
        self._ensure_install_ready(task.pkg)

        # Skip file system operations if we've already gone through them for
        # this spec.
        if task.pkg_id in self.installed:
            # Already determined the spec has been installed
            return

        # Determine if the spec is flagged as installed in the database
        rec, installed_in_db = self._check_db(task.pkg.spec)

        # Make sure the installation directory is in the desired state
        # for uninstalled specs.
        partial = False
        if not installed_in_db and os.path.isdir(task.pkg.spec.prefix):
            if not keep_prefix:
                task.pkg.remove_prefix()
            else:
                tty.debug('{0} is partially installed'
                          .format(task.pkg_id))
                partial = True

        # Destroy the stage for a locally installed, non-DIYStage, package
        if restage and task.pkg.stage.managed_by_spack:
            task.pkg.stage.destroy()

        if not partial and self.layout.check_installed(task.pkg.spec):
            self._update_installed(task)

            # Only update the explicit entry once for the explicit package
            if task.pkg_id == self.pkg_id:
                _update_explicit_entry_in_db(task.pkg, rec, True)

            # In case the stage directory has already been created, this
            # check ensures it is removed after we checked that the spec is
            # installed.
            if not keep_stage:
                task.pkg.stage.destroy()

    def _check_last_phase(self, **kwargs):
        """
        Ensures the package being installed has a valid last phase before
        proceeding with the installation.

        The ``stop_before`` or ``stop_at`` arguments are removed from the
        installation arguments.

        The last phase is also set to None if it is the last phase of the
        package already

        Args:
            kwargs:
              ``stop_before``': stop before execution of this phase (or None)
              ``stop_at``': last installation phase to be executed (or None)
        """
        self.pkg.stop_before_phase = kwargs.pop('stop_before', None)
        if self.pkg.stop_before_phase is not None and \
           self.pkg.stop_before_phase not in self.pkg.phases:
            tty.die('\'{0}\' is not an allowed phase for package {1}'
                    .format(self.pkg.stop_before_phase, self.pkg.name))

        self.pkg.last_phase = kwargs.pop('stop_at', None)
        if self.pkg.last_phase is not None and \
                self.pkg.last_phase not in self.pkg.phases:
            tty.die('\'{0}\' is not an allowed phase for package {1}'
                    .format(self.pkg.last_phase, self.pkg.name))
        # If we got a last_phase, make sure it's not already last
        if self.pkg.last_phase and \
                self.pkg.last_phase == self.pkg.phases[-1]:
            self.pkg.last_phase = None

    def _cleanup_all_tasks(self):
        """Cleanup all build tasks to include releasing their locks."""
        for pkg_id in self.locks:
            self._release_lock(pkg_id)

        for pkg_id in self.failed:
            self._cleanup_failed(pkg_id)

        ids = list(self.build_tasks)
        for pkg_id in ids:
            try:
                self._remove_task(pkg_id)
            except Exception:
                pass

    def _cleanup_failed(self, pkg_id):
        """
        Cleanup any failed markers for the package

        Args:
            pkg_id (str): identifier for the failed package
        """
        lock = self.failed.get(pkg_id, None)
        if lock is not None:
            err = "{0} exception when removing failure tracking for {1}: {2}"
            msg = 'Removing failure mark on {0}'
            try:
                tty.verbose(msg.format(pkg_id))
                lock.release_write()
            except Exception as exc:
                tty.warn(err.format(exc.__class__.__name__, pkg_id, str(exc)))

    def _cleanup_task(self, pkg):
        """
        Cleanup the build task for the spec

        Args:
            pkg (PackageBase): the package being installed
        """
        self._remove_task(package_id(pkg))

        # Ensure we have a read lock to prevent others from uninstalling the
        # spec during our installation.
        self._ensure_locked('read', pkg)

    def _ensure_install_ready(self, pkg):
        """
        Ensure the package is ready to install locally, which includes
        already locked.

        Args:
            pkg (PackageBase): the package being locally installed
        """
        pkg_id = package_id(pkg)
        pre = "{0} cannot be installed locally:".format(pkg_id)

        # External packages cannot be installed locally.
        if pkg.spec.external:
            raise ExternalPackageError('{0} {1}'.format(pre, 'is external'))

        # Upstream packages cannot be installed locally.
        if pkg.installed_upstream:
            raise UpstreamPackageError('{0} {1}'.format(pre, 'is upstream'))

        # The package must have a prefix lock at this stage.
        if pkg_id not in self.locks:
            raise InstallLockError('{0} {1}'.format(pre, 'not locked'))

    def _ensure_locked(self, lock_type, pkg):
        """
        Add a prefix lock of the specified type for the package spec

        If the lock exists, then adjust accordingly.  That is, read locks
        will be upgraded to write locks if a write lock is requested and
        write locks will be downgraded to read locks if a read lock is
        requested.

        The lock timeout for write locks is deliberately near zero seconds in
        order to ensure the current process proceeds as quickly as possible to
        the next spec.

        Args:
            lock_type (str): 'read' for a read lock, 'write' for a write lock
            pkg (PackageBase): the package whose spec is being installed

        Return:
            (lock_type, lock) tuple where lock will be None if it could not
                be obtained
        """
        assert lock_type in ['read', 'write'], \
            '"{0}" is not a supported package management lock type' \
            .format(lock_type)

        pkg_id = package_id(pkg)
        ltype, lock = self.locks.get(pkg_id, (lock_type, None))
        if lock and ltype == lock_type:
            return ltype, lock

        desc = '{0} lock'.format(lock_type)
        msg = '{0} a {1} on {2} with timeout {3}'
        err = 'Failed to {0} a {1} for {2} due to {3}: {4}'

        if lock_type == 'read':
            # Wait until the other process finishes if there are no more
            # build tasks with priority 0 (i.e., with no uninstalled
            # dependencies).
            no_p0 = len(self.build_tasks) == 0 or not self._next_is_pri0()
            timeout = None if no_p0 else 3
        else:
            timeout = 1e-9  # Near 0 to iterate through install specs quickly

        try:
            if lock is None:
                tty.debug(msg.format('Acquiring', desc, pkg_id, timeout))
                op = 'acquire'
                lock = spack.store.db.prefix_lock(pkg.spec, timeout)
                if timeout != lock.default_timeout:
                    tty.warn('Expected prefix lock timeout {0}, not {1}'
                             .format(timeout, lock.default_timeout))
                if lock_type == 'read':
                    lock.acquire_read()
                else:
                    lock.acquire_write()

            elif lock_type == 'read':  # write -> read
                # Only get here if the current lock is a write lock, which
                # must be downgraded to be a read lock
                # Retain the original lock timeout, which is in the lock's
                # default_timeout setting.
                tty.debug(msg.format('Downgrading to', desc, pkg_id,
                                     lock.default_timeout))
                op = 'downgrade to'
                lock.downgrade_write_to_read()

            else:  # read -> write
                # Only get here if the current lock is a read lock, which
                # must be upgraded to be a write lock
                tty.debug(msg.format('Upgrading to', desc, pkg_id, timeout))
                op = 'upgrade to'
                lock.upgrade_read_to_write(timeout)
            tty.verbose('{0} is now {1} locked'.format(pkg_id, lock_type))

        except (lk.LockDowngradeError, lk.LockTimeoutError) as exc:
            tty.debug(err.format(op, desc, pkg_id, exc.__class__.__name__,
                                 str(exc)))
            lock = None

        except (Exception, KeyboardInterrupt, SystemExit) as exc:
            tty.error(err.format(op, desc, pkg_id, exc.__class__.__name__,
                      str(exc)))
            self._cleanup_all_tasks()
            raise

        self.locks[pkg_id] = (lock_type, lock)
        return self.locks[pkg_id]

    def _init_queue(self, install_deps, install_package):
        """
        Initialize the build task priority queue and spec state.

        Args:
            install_deps (bool): ``True`` if installing package dependencies,
                otherwise ``False``
            install_package (bool): ``True`` if installing the package,
                otherwise ``False``
        """
        tty.debug('Initializing the build queue for {0}'.format(self.pkg.name))
        install_compilers = spack.config.get(
            'config:install_missing_compilers', False)

        if install_deps:
            for dep in self.spec.traverse(order='post', root=False):
                dep_pkg = dep.package

                # First push any missing compilers (if requested)
                if install_compilers:
                    self._add_bootstrap_compilers(dep_pkg)

                if package_id(dep_pkg) not in self.build_tasks:
                    self._push_task(dep_pkg, False, 0, 0, STATUS_ADDED)

                # Clear any persistent failure markings _unless_ they are
                # associated with another process in this parallel build
                # of the spec.
                spack.store.db.clear_failure(dep, force=False)

            # Push any missing compilers (if requested) as part of the
            # package dependencies.
            if install_compilers:
                self._add_bootstrap_compilers(self.pkg)

        if install_package and self.pkg_id not in self.build_tasks:
            # Be sure to clear any previous failure
            spack.store.db.clear_failure(self.pkg.spec, force=True)

            # If not installing dependencies, then determine their
            # installation status before proceeding
            if not install_deps:
                self._check_deps_status()

            # Now add the package itself, if appropriate
            self._push_task(self.pkg, False, 0, 0, STATUS_ADDED)

    def _install_task(self, task, **kwargs):
        """
        Perform the installation of the requested spec and/or dependency
        represented by the build task.

        Args:
            task (BuildTask): the installation build task for a package"""

        cache_only = kwargs.get('cache_only', False)
        tests = kwargs.get('tests', False)
        unsigned = kwargs.get('unsigned', False)
        use_cache = kwargs.get('use_cache', True)

        build_kwargs = kwargs.copy()
        build_kwargs['dirty'] = kwargs.get('dirty', False)
        build_kwargs['fake'] = kwargs.get('fake', False)

        pkg = task.pkg
        pkg_id = package_id(pkg)
        explicit = pkg_id == self.pkg_id

        tty.msg(install_msg(pkg_id, self.pid))
        task.start = task.start or time.time()
        task.status = STATUS_INSTALLING

        # Use the binary cache if requested
        if use_cache and \
                _install_from_cache(pkg, cache_only, explicit, unsigned):
            self._update_installed(task)
            if task.compiler:
                spack.compilers.add_compilers_to_config(
                    spack.compilers.find_compilers([pkg.spec.prefix]))
            return

        pkg.run_tests = (tests is True or tests and pkg.name in tests)

<<<<<<< HEAD
=======
        pid = '{0}: '.format(self.pid) if tty.show_pid() else ''
        pre = '{0}{1}:'.format(pid, pkg.name)

        def build_process():
            """
            This function implements the process forked for each build.

            It has its own process and python module space set up by
            build_environment.fork().

            This function's return value is returned to the parent process.
            """
            start_time = time.time()
            if not fake:
                if not skip_patch:
                    pkg.do_patch()
                else:
                    pkg.do_stage()

            pkg_id = package_id(pkg)
            tty.debug('{0} Building {1} [{2}]'
                      .format(pre, pkg_id, pkg.build_system_class))

            # get verbosity from do_install() parameter or saved value
            echo = verbose
            if spack.package.PackageBase._verbose is not None:
                echo = spack.package.PackageBase._verbose

            pkg.stage.keep = keep_stage

            # parent process already has a prefix write lock
            with pkg.stage:
                # Run the pre-install hook in the child process after
                # the directory is created.
                spack.hooks.pre_install(pkg.spec)
                if fake:
                    _do_fake_install(pkg)
                else:
                    source_path = pkg.stage.source_path
                    if install_source and os.path.isdir(source_path):
                        src_target = os.path.join(pkg.spec.prefix, 'share',
                                                  pkg.name, 'src')
                        tty.debug('{0} Copying source to {1}'
                                  .format(pre, src_target))
                        fs.install_tree(pkg.stage.source_path, src_target)

                    # Do the real install in the source directory.
                    with fs.working_dir(pkg.stage.source_path):
                        # Save the build environment in a file before building.
                        dump_environment(pkg.env_path)

                        for attr in ('configure_args', 'cmake_args'):
                            try:
                                configure_args = getattr(pkg, attr)()
                                configure_args = ' '.join(configure_args)

                                with open(pkg.configure_args_path, 'w') as \
                                        args_file:
                                    args_file.write(configure_args)

                                break
                            except Exception:
                                pass

                        # cache debug settings
                        debug_level = tty.debug_level()

                        # Spawn a daemon that reads from a pipe and redirects
                        # everything to log_path
                        with log_output(pkg.log_path, echo, True) as logger:
                            for phase_name, phase_attr in zip(
                                    pkg.phases, pkg._InstallPhase_phases):

                                with logger.force_echo():
                                    inner_debug_level = tty.debug_level()
                                    tty.set_debug(debug_level)
                                    tty.msg("{0} Executing phase: '{1}'"
                                            .format(pre, phase_name))
                                    tty.set_debug(inner_debug_level)

                                # Redirect stdout and stderr to daemon pipe
                                phase = getattr(pkg, phase_attr)
                                phase(pkg.spec, pkg.prefix)

                    echo = logger.echo
                    log(pkg)

                # Run post install hooks before build stage is removed.
                spack.hooks.post_install(pkg.spec)

            # Stop the timer
            pkg._total_time = time.time() - start_time
            build_time = pkg._total_time - pkg._fetch_time

            tty.debug('{0} Successfully installed {1}'
                      .format(pre, pkg_id),
                      'Fetch: {0}.  Build: {1}.  Total: {2}.'
                      .format(_hms(pkg._fetch_time), _hms(build_time),
                              _hms(pkg._total_time)))
            _print_installed_pkg(pkg.prefix)

            # preserve verbosity across runs
            return echo

>>>>>>> ff529e6d
        # hook that allows tests to inspect the Package before installation
        # see unit_test_check() docs.
        if not pkg.unit_test_check():
            return

        try:
            self._setup_install_dir(pkg)

            # Fork a child to do the actual installation.
            # Preserve verbosity settings across installs.
            spack.package.PackageBase._verbose = spack.build_environment.fork(
                self, build_process, build_kwargs)

            # Note: PARENT of the build process adds the new package to
            # the database, so that we don't need to re-read from file.
            spack.store.db.add(pkg.spec, spack.store.layout,
                               explicit=explicit)

            # If a compiler, ensure it is added to the configuration
            if task.compiler:
                spack.compilers.add_compilers_to_config(
                    spack.compilers.find_compilers([pkg.spec.prefix]))
        except spack.build_environment.StopPhase as e:
            # A StopPhase exception means that do_install was asked to
            # stop early from clients, and is not an error at this point
            pre = '{0}'.format(self.pid) if tty.show_pid() else ''
            tty.debug('{0}{1}'.format(pid, str(e)))
            tty.debug('Package stage directory : {0}'
                      .format(pkg.stage.source_path))

    _install_task.__doc__ += install_args_docstring

    def _next_is_pri0(self):
        """
        Determine if the next build task has priority 0

        Return:
            True if it does, False otherwise
        """
        # Leverage the fact that the first entry in the queue is the next
        # one that will be processed
        task = self.build_pq[0][1]
        return task.priority == 0

    def _pop_task(self):
        """
        Remove and return the lowest priority build task.

        Source: Variant of function at docs.python.org/2/library/heapq.html
        """
        while self.build_pq:
            task = heapq.heappop(self.build_pq)[1]
            if task.status != STATUS_REMOVED:
                del self.build_tasks[task.pkg_id]
                task.status = STATUS_DEQUEUED
                return task
        return None

    def _push_task(self, pkg, compiler, start, attempts, status):
        """
        Create and push (or queue) a build task for the package.

        Source: Customization of "add_task" function at
                docs.python.org/2/library/heapq.html
        """
        msg = "{0} a build task for {1} with status '{2}'"
        pkg_id = package_id(pkg)

        # Ensure do not (re-)queue installed or failed packages.
        assert pkg_id not in self.installed
        assert pkg_id not in self.failed

        # Remove any associated build task since its sequence will change
        self._remove_task(pkg_id)
        desc = 'Queueing' if attempts == 0 else 'Requeueing'
        tty.verbose(msg.format(desc, pkg_id, status))

        # Now add the new task to the queue with a new sequence number to
        # ensure it is the last entry popped with the same priority.  This
        # is necessary in case we are re-queueing a task whose priority
        # was decremented due to the installation of one of its dependencies.
        task = BuildTask(pkg, compiler, start, attempts, status,
                         self.installed)
        self.build_tasks[pkg_id] = task
        heapq.heappush(self.build_pq, (task.key, task))

    def _release_lock(self, pkg_id):
        """
        Release any lock on the package

        Args:
            pkg_id (str): identifier for the package whose lock is be released
        """
        if pkg_id in self.locks:
            err = "{0} exception when releasing {1} lock for {2}: {3}"
            msg = 'Releasing {0} lock on {1}'
            ltype, lock = self.locks[pkg_id]
            if lock is not None:
                try:
                    tty.verbose(msg.format(ltype, pkg_id))
                    if ltype == 'read':
                        lock.release_read()
                    else:
                        lock.release_write()
                except Exception as exc:
                    tty.warn(err.format(exc.__class__.__name__, ltype,
                                        pkg_id, str(exc)))

    def _remove_task(self, pkg_id):
        """
        Mark the existing package build task as being removed and return it.
        Raises KeyError if not found.

        Source: Variant of function at docs.python.org/2/library/heapq.html

        Args:
            pkg_id (str): identifier for the package to be removed
        """
        if pkg_id in self.build_tasks:
            tty.verbose('Removing build task for {0} from list'
                        .format(pkg_id))
            task = self.build_tasks.pop(pkg_id)
            task.status = STATUS_REMOVED
            return task
        else:
            return None

    def _requeue_task(self, task):
        """
        Requeues a task that appears to be in progress by another process.

        Args:
            task (BuildTask): the installation build task for a package
        """
        if task.status not in [STATUS_INSTALLED, STATUS_INSTALLING]:
            tty.msg('{0} {1}'.format(install_msg(task.pkg_id, self.pid),
                                     'in progress by another process'))

        start = task.start or time.time()
        self._push_task(task.pkg, task.compiler, start, task.attempts,
                        STATUS_INSTALLING)

    def _setup_install_dir(self, pkg):
        """
        Create and ensure proper access controls for the install directory.

        Args:
            pkg (Package): the package to be installed and built
        """
        if not os.path.exists(pkg.spec.prefix):
            tty.verbose('Creating the installation directory {0}'
                        .format(pkg.spec.prefix))
            spack.store.layout.create_install_directory(pkg.spec)
        else:
            # Set the proper group for the prefix
            group = prefs.get_package_group(pkg.spec)
            if group:
                fs.chgrp(pkg.spec.prefix, group)

            # Set the proper permissions.
            # This has to be done after group because changing groups blows
            # away the sticky group bit on the directory
            mode = os.stat(pkg.spec.prefix).st_mode
            perms = prefs.get_package_dir_permissions(pkg.spec)
            if mode != perms:
                os.chmod(pkg.spec.prefix, perms)

            # Ensure the metadata path exists as well
            fs.mkdirp(spack.store.layout.metadata_path(pkg.spec), mode=perms)

    def _update_failed(self, task, mark=False, exc=None):
        """
        Update the task and transitive dependents as failed; optionally mark
        externally as failed; and remove associated build tasks.

        Args:
            task (BuildTask): the build task for the failed package
            mark (bool): ``True`` if the package and its dependencies are to
                be marked as "failed", otherwise, ``False``
            exc (Exception): optional exception if associated with the failure
        """
        pkg_id = task.pkg_id
        err = '' if exc is None else ': {0}'.format(str(exc))
        tty.debug('Flagging {0} as failed{1}'.format(pkg_id, err))
        if mark:
            self.failed[pkg_id] = spack.store.db.mark_failed(task.spec)
        else:
            self.failed[pkg_id] = None
        task.status = STATUS_FAILED

        for dep_id in task.dependents:
            if dep_id in self.build_tasks:
                tty.warn('Skipping build of {0} since {1} failed'
                         .format(dep_id, pkg_id))
                # Ensure the dependent's uninstalled dependents are
                # up-to-date and their build tasks removed.
                dep_task = self.build_tasks[dep_id]
                self._update_failed(dep_task, mark)
                self._remove_task(dep_id)
            else:
                tty.verbose('No build task for {0} to skip since {1} failed'
                            .format(dep_id, pkg_id))

    def _update_installed(self, task):
        """
        Mark the task's spec as installed and update the dependencies of its
        dependents.

        Args:
            task (BuildTask): the build task for the installed package
        """
        pkg_id = task.pkg_id
        tty.debug('Flagging {0} as installed'.format(pkg_id))

        self.installed.add(pkg_id)
        task.status = STATUS_INSTALLED
        for dep_id in task.dependents:
            tty.debug('Removing {0} from {1}\'s uninstalled dependencies.'
                      .format(pkg_id, dep_id))
            if dep_id in self.build_tasks:
                # Ensure the dependent's uninstalled dependencies are
                # up-to-date.  This will require requeueing the task.
                dep_task = self.build_tasks[dep_id]
                dep_task.flag_installed(self.installed)
                self._push_task(dep_task.pkg, dep_task.compiler,
                                dep_task.start, dep_task.attempts,
                                dep_task.status)
            else:
                tty.debug('{0} has no build task to update for {1}\'s success'
                          .format(dep_id, pkg_id))

    def install(self, **kwargs):
        """
        Install the package and/or associated dependencies.

        Args:"""

        fail_fast = kwargs.get('fail_fast', False)
        install_deps = kwargs.get('install_deps', True)
        keep_prefix = kwargs.get('keep_prefix', False)
        keep_stage = kwargs.get('keep_stage', False)
        restage = kwargs.get('restage', False)

        fail_fast_err = 'Terminating after first install failure'

        # install_package defaults True and is popped so that dependencies are
        # always installed regardless of whether the root was installed
        install_package = kwargs.pop('install_package', True)

        # Ensure not attempting to perform an installation when user didn't
        # want to go that far.
        self._check_last_phase(**kwargs)

        # Skip out early if the spec is not being installed locally (i.e., if
        # external or upstream).
        not_local = _handle_external_and_upstream(self.pkg, True)
        if not_local:
            return

        # Initialize the build task queue
        self._init_queue(install_deps, install_package)

        # Proceed with the installation
        while self.build_pq:
            task = self._pop_task()
            if task is None:
                continue

            pkg, spec = task.pkg, task.pkg.spec
            pkg_id = package_id(pkg)
            tty.verbose('Processing {0}: task={1}'.format(pkg_id, task))

            # Ensure that the current spec has NO uninstalled dependencies,
            # which is assumed to be reflected directly in its priority.
            #
            # If the spec has uninstalled dependencies, then there must be
            # a bug in the code (e.g., priority queue or uninstalled
            # dependencies handling).  So terminate under the assumption that
            # all subsequent tasks will have non-zero priorities or may be
            # dependencies of this task.
            if task.priority != 0:
                tty.error('Detected uninstalled dependencies for {0}: {1}'
                          .format(pkg_id, task.uninstalled_deps))
                dep_str = 'dependencies' if task.priority > 1 else 'dependency'
                raise InstallError(
                    'Cannot proceed with {0}: {1} uninstalled {2}: {3}'
                    .format(pkg_id, task.priority, dep_str,
                            ','.join(task.uninstalled_deps)))

            # Skip the installation if the spec is not being installed locally
            # (i.e., if external or upstream) BUT flag it as installed since
            # some package likely depends on it.
            if pkg_id != self.pkg_id:
                not_local = _handle_external_and_upstream(pkg, False)
                if not_local:
                    self._update_installed(task)
                    _print_installed_pkg(pkg.prefix)
                    continue

            # Flag a failed spec.  Do not need an (install) prefix lock since
            # assume using a separate (failed) prefix lock file.
            if pkg_id in self.failed or spack.store.db.prefix_failed(spec):
                tty.warn('{0} failed to install'.format(pkg_id))
                self._update_failed(task)

                if fail_fast:
                    raise InstallError(fail_fast_err)

                continue

            # Attempt to get a write lock.  If we can't get the lock then
            # another process is likely (un)installing the spec or has
            # determined the spec has already been installed (though the
            # other process may be hung).
            ltype, lock = self._ensure_locked('write', pkg)
            if lock is None:
                # Attempt to get a read lock instead.  If this fails then
                # another process has a write lock so must be (un)installing
                # the spec (or that process is hung).
                ltype, lock = self._ensure_locked('read', pkg)

            # Requeue the spec if we cannot get at least a read lock so we
            # can check the status presumably established by another process
            # -- failed, installed, or uninstalled -- on the next pass.
            if lock is None:
                self._requeue_task(task)
                continue

            # Determine state of installation artifacts and adjust accordingly.
            self._prepare_for_install(task, keep_prefix, keep_stage,
                                      restage)

            # Flag an already installed package
            if pkg_id in self.installed:
                # Downgrade to a read lock to preclude other processes from
                # uninstalling the package until we're done installing its
                # dependents.
                ltype, lock = self._ensure_locked('read', pkg)
                if lock is not None:
                    self._update_installed(task)
                    _print_installed_pkg(pkg.prefix)

                    # It's an already installed compiler, add it to the config
                    if task.compiler:
                        spack.compilers.add_compilers_to_config(
                            spack.compilers.find_compilers([pkg.spec.prefix]))

                else:
                    # At this point we've failed to get a write or a read
                    # lock, which means another process has taken a write
                    # lock between our releasing the write and acquiring the
                    # read.
                    #
                    # Requeue the task so we can re-check the status
                    # established by the other process -- failed, installed,
                    # or uninstalled -- on the next pass.
                    self.installed.remove(pkg_id)
                    self._requeue_task(task)
                continue

            # Having a read lock on an uninstalled pkg may mean another
            # process completed an uninstall of the software between the
            # time we failed to acquire the write lock and the time we
            # took the read lock.
            #
            # Requeue the task so we can check the status presumably
            # established by the other process -- failed, installed, or
            # uninstalled -- on the next pass.
            if ltype == 'read':
                self._requeue_task(task)
                continue

            # Proceed with the installation since we have an exclusive write
            # lock on the package.
            try:
                self._install_task(task, **kwargs)
                self._update_installed(task)

                # If we installed then we should keep the prefix
                stop_before_phase = getattr(pkg, 'stop_before_phase', None)
                last_phase = getattr(pkg, 'last_phase', None)
                keep_prefix = keep_prefix or \
                    (stop_before_phase is None and last_phase is None)

            except spack.directory_layout.InstallDirectoryAlreadyExistsError:
                tty.debug("Keeping existing install prefix in place.")
                self._update_installed(task)
                raise

            except KeyboardInterrupt as exc:
                # The build has been terminated with a Ctrl-C so terminate.
                err = 'Failed to install {0} due to {1}: {2}'
                tty.error(err.format(pkg.name, exc.__class__.__name__,
                          str(exc)))
                raise

            except (Exception, SystemExit) as exc:
                # Best effort installs suppress the exception and mark the
                # package as a failure UNLESS this is the explicit package.
                if (not isinstance(exc, spack.error.SpackError) or
                    not exc.printed):
                    # SpackErrors can be printed by the build process or at
                    # lower levels -- skip printing if already printed.
                    # TODO: sort out this and SpackEror.print_context()
                    err = 'Failed to install {0} due to {1}: {2}'
                    tty.error(
                        err.format(pkg.name, exc.__class__.__name__, str(exc)))

                self._update_failed(task, True, exc)

                if fail_fast:
                    # The user requested the installation to terminate on
                    # failure.
                    raise InstallError('{0}: {1}'
                                       .format(fail_fast_err, str(exc)))

                if pkg_id == self.pkg_id:
                    raise

            finally:
                # Remove the install prefix if anything went wrong during
                # install.
                if not keep_prefix:
                    pkg.remove_prefix()

                # The subprocess *may* have removed the build stage. Mark it
                # not created so that the next time pkg.stage is invoked, we
                # check the filesystem for it.
                pkg.stage.created = False

            # Perform basic task cleanup for the installed spec to
            # include downgrading the write to a read lock
            self._cleanup_task(pkg)

        # Cleanup, which includes releasing all of the read locks
        self._cleanup_all_tasks()

        # Ensure we properly report if the original/explicit pkg is failed
        if self.pkg_id in self.failed:
            msg = ('Installation of {0} failed.  Review log for details'
                   .format(self.pkg_id))
            raise InstallError(msg)

    install.__doc__ += install_args_docstring

    # Helper method to "smooth" the transition from the
    # spack.package.PackageBase class
    @property
    def spec(self):
        """The specification associated with the package."""
        return self.pkg.spec


def build_process(pkg, build_kwargs):
    """This implements the process forked for each build.

    Has its own process and python module space set up by
    build_environment.fork().

    This function's return value is returned to the parent process.
    """
    kwargs = build_kwargs

    keep_stage = kwargs.get('keep_stage', False)
    install_source = kwargs.get('install_source', False)
    skip_patch = kwargs.get('skip_patch', False)
    verbose = kwargs.get('verbose', False)
    fake = kwargs.get('fake', False)

    start_time = time.time()
    if not fake:
        if not skip_patch:
            pkg.do_patch()
        else:
            pkg.do_stage()

    pre = '{0}: {1}:'.format(pkg.pid, pkg.name)
    pkg_id = package_id(pkg)
    tty.msg('{0} Building {1} [{2}]'
            .format(pre, pkg_id, pkg.build_system_class))

    # get verbosity from do_install() parameter or saved value
    echo = verbose
    if spack.package.PackageBase._verbose is not None:
        echo = spack.package.PackageBase._verbose

    pkg.stage.keep = keep_stage
    with pkg.stage:
        # Run the pre-install hook in the child process after
        # the directory is created.
        spack.hooks.pre_install(pkg.spec)
        if fake:
            _do_fake_install(pkg)
        else:
            source_path = pkg.stage.source_path
            if install_source and os.path.isdir(source_path):
                src_target = os.path.join(pkg.spec.prefix, 'share',
                                          pkg.name, 'src')
                tty.msg('{0} Copying source to {1}'
                        .format(pre, src_target))
                fs.install_tree(pkg.stage.source_path, src_target)

            # Do the real install in the source directory.
            with fs.working_dir(pkg.stage.source_path):
                # Save the build environment in a file before building.
                dump_environment(pkg.env_path)

                for attr in ('configure_args', 'cmake_args'):
                    try:
                        configure_args = getattr(pkg, attr)()
                        configure_args = ' '.join(configure_args)

                        with open(pkg.configure_args_path, 'w') as \
                                args_file:
                            args_file.write(configure_args)

                        break
                    except Exception:
                        pass

                # cache debug settings
                debug_enabled = tty.is_debug()

                # Spawn a daemon that reads from a pipe and redirects
                # everything to log_path
                with log_output(pkg.log_path, echo, True) as logger:
                    for phase_name, phase_attr in zip(
                            pkg.phases, pkg._InstallPhase_phases):

                        with logger.force_echo():
                            inner_debug = tty.is_debug()
                            tty.set_debug(debug_enabled)
                            tty.msg("{0} Executing phase: '{1}'"
                                    .format(pre, phase_name))
                            tty.set_debug(inner_debug)

                        # Redirect stdout and stderr to daemon pipe
                        phase = getattr(pkg, phase_attr)
                        phase(pkg.spec, pkg.prefix)

            echo = logger.echo
            pkg.log()

        # Run post install hooks before build stage is removed.
        spack.hooks.post_install(pkg.spec)

    # Stop the timer
    pkg._total_time = time.time() - start_time
    build_time = pkg._total_time - pkg._fetch_time

    tty.msg('{0} Successfully installed {1}'
            .format(pre, pkg_id),
            'Fetch: {0}.  Build: {1}.  Total: {2}.'
            .format(_hms(pkg._fetch_time), _hms(build_time),
                    _hms(pkg._total_time)))
    _print_installed_pkg(pkg.prefix)

    # preserve verbosity across runs
    return echo


class BuildTask(object):
    """Class for representing the build task for a package."""

    def __init__(self, pkg, compiler, start, attempts, status, installed):
        """
        Instantiate a build task for a package.

        Args:
            pkg (Package): the package to be installed and built
            compiler (bool): ``True`` if the task is for a bootstrap compiler,
                otherwise, ``False``
            start (int): the initial start time for the package, in seconds
            attempts (int): the number of attempts to install the package
            status (str): the installation status
            installed (list of str): the identifiers of packages that have
                been installed so far
        """

        # Ensure dealing with a package that has a concrete spec
        if not isinstance(pkg, spack.package.PackageBase):
            raise ValueError("{0} must be a package".format(str(pkg)))

        self.pkg = pkg
        if not self.pkg.spec.concrete:
            raise ValueError("{0} must have a concrete spec"
                             .format(self.pkg.name))

        # The "unique" identifier for the task's package
        self.pkg_id = package_id(self.pkg)

        # Initialize the status to an active state.  The status is used to
        # ensure priority queue invariants when tasks are "removed" from the
        # queue.
        if status == STATUS_REMOVED:
            msg = "Cannot create a build task for {0} with status '{1}'"
            raise InstallError(msg.format(self.pkg_id, status))

        self.status = status

        # Package is associated with a bootstrap compiler
        self.compiler = compiler

        # The initial start time for processing the spec
        self.start = start

        # Number of times the task has been queued
        self.attempts = attempts + 1

        # Set of dependents
        self.dependents = set(package_id(d.package) for d
                              in self.spec.dependents())

        # Set of dependencies
        #
        # Be consistent wrt use of dependents and dependencies.  That is,
        # if use traverse for transitive dependencies, then must remove
        # transitive dependents on failure.
        self.dependencies = set(package_id(d.package) for d in
                                self.spec.dependencies() if
                                package_id(d.package) != self.pkg_id)

        # Handle bootstrapped compiler
        #
        # The bootstrapped compiler is not a dependency in the spec, but it is
        # a dependency of the build task. Here we add it to self.dependencies
        compiler_spec = self.spec.compiler
        arch_spec = self.spec.architecture
        if not spack.compilers.compilers_for_spec(compiler_spec,
                                                  arch_spec=arch_spec):
            # The compiler is in the queue, identify it as dependency
            dep = spack.compilers.pkg_spec_for_compiler(compiler_spec)
            dep.architecture = arch_spec
            dep.concretize()
            dep_id = package_id(dep.package)
            self.dependencies.add(dep_id)

        # List of uninstalled dependencies, which is used to establish
        # the priority of the build task.
        #
        self.uninstalled_deps = set(pkg_id for pkg_id in self.dependencies if
                                    pkg_id not in installed)

        # Ensure the task gets a unique sequence number to preserve the
        # order in which it was added.
        self.sequence = next(_counter)

    def __repr__(self):
        """Returns a formal representation of the build task."""
        rep = '{0}('.format(self.__class__.__name__)
        for attr, value in self.__dict__.items():
            rep += '{0}={1}, '.format(attr, value.__repr__())
        return '{0})'.format(rep.strip(', '))

    def __str__(self):
        """Returns a printable version of the build task."""
        dependencies = '#dependencies={0}'.format(len(self.dependencies))
        return ('priority={0}, status={1}, start={2}, {3}'
                .format(self.priority, self.status, self.start, dependencies))

    def flag_installed(self, installed):
        """
        Ensure the dependency is not considered to still be uninstalled.

        Args:
            installed (list of str): the identifiers of packages that have
                been installed so far
        """
        now_installed = self.uninstalled_deps & set(installed)
        for pkg_id in now_installed:
            self.uninstalled_deps.remove(pkg_id)
            tty.debug('{0}: Removed {1} from uninstalled deps list: {2}'
                      .format(self.pkg_id, pkg_id, self.uninstalled_deps))

    @property
    def key(self):
        """The key is the tuple (# uninstalled dependencies, sequence)."""
        return (self.priority, self.sequence)

    @property
    def priority(self):
        """The priority is based on the remaining uninstalled dependencies."""
        return len(self.uninstalled_deps)

    @property
    def spec(self):
        """The specification associated with the package."""
        return self.pkg.spec


class InstallError(spack.error.SpackError):
    """Raised when something goes wrong during install or uninstall."""

    def __init__(self, message, long_msg=None):
        super(InstallError, self).__init__(message, long_msg)


class ExternalPackageError(InstallError):
    """Raised by install() when a package is only for external use."""


class InstallLockError(InstallError):
    """Raised during install when something goes wrong with package locking."""


class UpstreamPackageError(InstallError):
    """Raised during install when something goes wrong with an upstream
       package."""<|MERGE_RESOLUTION|>--- conflicted
+++ resolved
@@ -1063,113 +1063,6 @@
 
         pkg.run_tests = (tests is True or tests and pkg.name in tests)
 
-<<<<<<< HEAD
-=======
-        pid = '{0}: '.format(self.pid) if tty.show_pid() else ''
-        pre = '{0}{1}:'.format(pid, pkg.name)
-
-        def build_process():
-            """
-            This function implements the process forked for each build.
-
-            It has its own process and python module space set up by
-            build_environment.fork().
-
-            This function's return value is returned to the parent process.
-            """
-            start_time = time.time()
-            if not fake:
-                if not skip_patch:
-                    pkg.do_patch()
-                else:
-                    pkg.do_stage()
-
-            pkg_id = package_id(pkg)
-            tty.debug('{0} Building {1} [{2}]'
-                      .format(pre, pkg_id, pkg.build_system_class))
-
-            # get verbosity from do_install() parameter or saved value
-            echo = verbose
-            if spack.package.PackageBase._verbose is not None:
-                echo = spack.package.PackageBase._verbose
-
-            pkg.stage.keep = keep_stage
-
-            # parent process already has a prefix write lock
-            with pkg.stage:
-                # Run the pre-install hook in the child process after
-                # the directory is created.
-                spack.hooks.pre_install(pkg.spec)
-                if fake:
-                    _do_fake_install(pkg)
-                else:
-                    source_path = pkg.stage.source_path
-                    if install_source and os.path.isdir(source_path):
-                        src_target = os.path.join(pkg.spec.prefix, 'share',
-                                                  pkg.name, 'src')
-                        tty.debug('{0} Copying source to {1}'
-                                  .format(pre, src_target))
-                        fs.install_tree(pkg.stage.source_path, src_target)
-
-                    # Do the real install in the source directory.
-                    with fs.working_dir(pkg.stage.source_path):
-                        # Save the build environment in a file before building.
-                        dump_environment(pkg.env_path)
-
-                        for attr in ('configure_args', 'cmake_args'):
-                            try:
-                                configure_args = getattr(pkg, attr)()
-                                configure_args = ' '.join(configure_args)
-
-                                with open(pkg.configure_args_path, 'w') as \
-                                        args_file:
-                                    args_file.write(configure_args)
-
-                                break
-                            except Exception:
-                                pass
-
-                        # cache debug settings
-                        debug_level = tty.debug_level()
-
-                        # Spawn a daemon that reads from a pipe and redirects
-                        # everything to log_path
-                        with log_output(pkg.log_path, echo, True) as logger:
-                            for phase_name, phase_attr in zip(
-                                    pkg.phases, pkg._InstallPhase_phases):
-
-                                with logger.force_echo():
-                                    inner_debug_level = tty.debug_level()
-                                    tty.set_debug(debug_level)
-                                    tty.msg("{0} Executing phase: '{1}'"
-                                            .format(pre, phase_name))
-                                    tty.set_debug(inner_debug_level)
-
-                                # Redirect stdout and stderr to daemon pipe
-                                phase = getattr(pkg, phase_attr)
-                                phase(pkg.spec, pkg.prefix)
-
-                    echo = logger.echo
-                    log(pkg)
-
-                # Run post install hooks before build stage is removed.
-                spack.hooks.post_install(pkg.spec)
-
-            # Stop the timer
-            pkg._total_time = time.time() - start_time
-            build_time = pkg._total_time - pkg._fetch_time
-
-            tty.debug('{0} Successfully installed {1}'
-                      .format(pre, pkg_id),
-                      'Fetch: {0}.  Build: {1}.  Total: {2}.'
-                      .format(_hms(pkg._fetch_time), _hms(build_time),
-                              _hms(pkg._total_time)))
-            _print_installed_pkg(pkg.prefix)
-
-            # preserve verbosity across runs
-            return echo
-
->>>>>>> ff529e6d
         # hook that allows tests to inspect the Package before installation
         # see unit_test_check() docs.
         if not pkg.unit_test_check():
@@ -1646,10 +1539,11 @@
         else:
             pkg.do_stage()
 
-    pre = '{0}: {1}:'.format(pkg.pid, pkg.name)
-    pkg_id = package_id(pkg)
-    tty.msg('{0} Building {1} [{2}]'
-            .format(pre, pkg_id, pkg.build_system_class))
+    pid = '{0}: '.format(pkg.pid) if tty.show_pid() else ''
+    pre = '{0}{1}:'.format(pid, pkg.name)
+
+    tty.debug('{0} Building {1} [{2}]'
+              .format(pre, pkg_id, pkg.build_system_class))
 
     # get verbosity from do_install() parameter or saved value
     echo = verbose
@@ -1668,8 +1562,8 @@
             if install_source and os.path.isdir(source_path):
                 src_target = os.path.join(pkg.spec.prefix, 'share',
                                           pkg.name, 'src')
-                tty.msg('{0} Copying source to {1}'
-                        .format(pre, src_target))
+                tty.debug('{0} Copying source to {1}'
+                          .format(pre, src_target))
                 fs.install_tree(pkg.stage.source_path, src_target)
 
             # Do the real install in the source directory.
@@ -1691,7 +1585,7 @@
                         pass
 
                 # cache debug settings
-                debug_enabled = tty.is_debug()
+                debug_level = tty.debug_level()
 
                 # Spawn a daemon that reads from a pipe and redirects
                 # everything to log_path
@@ -1700,11 +1594,11 @@
                             pkg.phases, pkg._InstallPhase_phases):
 
                         with logger.force_echo():
-                            inner_debug = tty.is_debug()
-                            tty.set_debug(debug_enabled)
+                            inner_debug_level = tty.debug_level()
+                            tty.set_debug(debug_level)
                             tty.msg("{0} Executing phase: '{1}'"
                                     .format(pre, phase_name))
-                            tty.set_debug(inner_debug)
+                            tty.set_debug(inner_debug_level)
 
                         # Redirect stdout and stderr to daemon pipe
                         phase = getattr(pkg, phase_attr)
@@ -1720,11 +1614,11 @@
     pkg._total_time = time.time() - start_time
     build_time = pkg._total_time - pkg._fetch_time
 
-    tty.msg('{0} Successfully installed {1}'
-            .format(pre, pkg_id),
-            'Fetch: {0}.  Build: {1}.  Total: {2}.'
-            .format(_hms(pkg._fetch_time), _hms(build_time),
-                    _hms(pkg._total_time)))
+    tty.debug('{0} Successfully installed {1}'
+              .format(pre, pkg_id),
+              'Fetch: {0}.  Build: {1}.  Total: {2}.'
+              .format(_hms(pkg._fetch_time), _hms(build_time),
+                      _hms(pkg._total_time))
     _print_installed_pkg(pkg.prefix)
 
     # preserve verbosity across runs
